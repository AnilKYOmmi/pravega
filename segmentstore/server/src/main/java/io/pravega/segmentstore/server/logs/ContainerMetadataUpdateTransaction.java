--- conflicted
+++ resolved
@@ -129,10 +129,7 @@
 
     @Override
     public long getOperationSequenceNumber() {
-<<<<<<< HEAD
-=======
         Preconditions.checkState(!isRecoveryMode(), "GetOperationSequenceNumber cannot be invoked in recovery mode.");
->>>>>>> 00b0343a
         return this.realMetadata.getOperationSequenceNumber();
     }
 
@@ -504,11 +501,7 @@
         // The ContainerMetadata.SequenceNumber is always guaranteed to be unique (it's monotonically strict increasing).
         // It can be safely used as a new unique Segment Id. If any clashes occur, just keep searching up until we find
         // a non-used one.
-<<<<<<< HEAD
-        long segmentId = Math.max(this.realMetadata.getOperationSequenceNumber(), ContainerMetadata.INITIAL_OPERATION_SEQUENCE_NUMBER);
-=======
         long segmentId = this.realMetadata.getOperationSequenceNumber();
->>>>>>> 00b0343a
         while (this.newSegments.containsKey(segmentId) || this.baseMetadata.getStreamSegmentMetadata(segmentId) != null) {
             segmentId++;
         }
