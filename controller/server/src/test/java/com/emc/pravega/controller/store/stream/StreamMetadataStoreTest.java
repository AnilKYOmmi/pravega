/**
 * Licensed to the Apache Software Foundation (ASF) under one
 * or more contributor license agreements.  See the NOTICE file
 * distributed with this work for additional information
 * regarding copyright ownership.  The ASF licenses this file
 * to you under the Apache License, Version 2.0 (the
 * "License"); you may not use this file except in compliance
 * with the License.  You may obtain a copy of the License at
 * <p>
 * http://www.apache.org/licenses/LICENSE-2.0
 * <p>
 * Unless required by applicable law or agreed to in writing, software
 * distributed under the License is distributed on an "AS IS" BASIS,
 * WITHOUT WARRANTIES OR CONDITIONS OF ANY KIND, either express or implied.
 * See the License for the specific language governing permissions and
 * limitations under the License.
 */

package com.emc.pravega.controller.store.stream;

import com.emc.pravega.stream.ScalingPolicy;
import com.emc.pravega.stream.StreamConfiguration;
import com.emc.pravega.stream.impl.StreamConfigurationImpl;
import org.junit.Test;

import java.util.AbstractMap.SimpleEntry;
import java.util.Arrays;
import java.util.Collections;
import java.util.HashSet;
import java.util.List;
import java.util.concurrent.ExecutionException;

import static org.junit.Assert.assertEquals;
import static org.junit.Assert.assertTrue;

/**
 * Stream metadata test
 */
public class StreamMetadataStoreTest {

    private final String scope = "scope";
    private final String stream1 = "stream1";
    private final String stream2 = "stream2";
    private final ScalingPolicy policy1 = new ScalingPolicy(ScalingPolicy.Type.FIXED_NUM_SEGMENTS, 100L, 2, 2);
    private final ScalingPolicy policy2 = new ScalingPolicy(ScalingPolicy.Type.FIXED_NUM_SEGMENTS, 100L, 2, 3);
    private final StreamConfiguration configuration1 = new StreamConfigurationImpl(scope, stream1, policy1);
    private final StreamConfiguration configuration2 = new StreamConfigurationImpl(scope, stream2, policy2);

    private final StreamMetadataStore store =
            StreamStoreFactory.createStore(StreamStoreFactory.StoreType.InMemory, null);

    @Test
    public void testStreamMetadataStore() throws InterruptedException, ExecutionException {

        // region createStream
        store.createStream(stream1, configuration1);
        store.createStream(stream2, configuration2);

        assertEquals(stream1, store.getConfiguration(stream1).get().getName());
        // endregion

        // region checkSegments
        SegmentFutures segmentFutures = store.getActiveSegments(stream1).get();
        assertEquals(2, segmentFutures.getCurrent().size());
        assertEquals(0, segmentFutures.getFutures().size());

        segmentFutures = store.getActiveSegments(stream1, 10).get();
        assertEquals(2, segmentFutures.getCurrent().size());
        assertEquals(0, segmentFutures.getFutures().size());

        segmentFutures = store.getActiveSegments(stream2).get();
        assertEquals(3, segmentFutures.getCurrent().size());
        assertEquals(0, segmentFutures.getFutures().size());

        segmentFutures = store.getActiveSegments(stream2, 10).get();
        assertEquals(3, segmentFutures.getCurrent().size());
        assertEquals(0, segmentFutures.getFutures().size());

        // endregion

        // region scaleSegments
        SimpleEntry<Double, Double> segment1 = new SimpleEntry<>(0.5, 0.75);
        SimpleEntry<Double, Double> segment2 = new SimpleEntry<>(0.75, 1.0);
        store.scale(stream1, Collections.singletonList(1), Arrays.asList(segment1, segment2), 20);

        segmentFutures = store.getActiveSegments(stream1).get();
        assertEquals(3, segmentFutures.getCurrent().size());
        assertEquals(0, segmentFutures.getFutures().size());

        segmentFutures = store.getActiveSegments(stream1, 30).get();
        assertEquals(3, segmentFutures.getCurrent().size());
        assertEquals(0, segmentFutures.getFutures().size());

        segmentFutures = store.getActiveSegments(stream1, 10).get();
        assertEquals(2, segmentFutures.getCurrent().size());
        assertEquals(2, segmentFutures.getFutures().size());

        SimpleEntry<Double, Double> segment3 = new SimpleEntry<>(0.0, 0.5);
        SimpleEntry<Double, Double> segment4 = new SimpleEntry<>(0.5, 0.75);
        SimpleEntry<Double, Double> segment5 = new SimpleEntry<>(0.75, 1.0);
        store.scale(stream2, Arrays.asList(0, 1, 2), Arrays.asList(segment3, segment4, segment5), 20);

        segmentFutures = store.getActiveSegments(stream1).get();
        assertEquals(3, segmentFutures.getCurrent().size());
        assertEquals(0, segmentFutures.getFutures().size());

        segmentFutures = store.getActiveSegments(stream2, 10).get();
        assertEquals(3, segmentFutures.getCurrent().size());
        assertEquals(1, segmentFutures.getFutures().size());

        // endregion

        // region getNextPosition

<<<<<<< HEAD
        SegmentFutures updatedPosition = new SegmentFutures(Arrays.asList(0, 5), Collections.EMPTY_MAP);
        List<SegmentFutures> futuresList = store.getNextSegments(stream2, new HashSet<>(Arrays.asList(1, 2)), Collections.singletonList(updatedPosition)).get();
=======
        SegmentFutures updatedPosition = new SegmentFutures(Arrays.asList(0, 5), Collections.emptyMap());
        List<SegmentFutures> futuresList = store.getNextSegments(stream2, new HashSet<>(Arrays.asList(1, 2)), Collections.singletonList(updatedPosition));
>>>>>>> 04f1f1cd
        assertEquals(1, futuresList.size());
        assertEquals(3, futuresList.get(0).getCurrent().size());
        assertEquals(1, futuresList.get(0).getFutures().size());
        assertTrue(futuresList.get(0).getCurrent().contains(4));

<<<<<<< HEAD
        updatedPosition = new SegmentFutures(Arrays.asList(0, 1, 5), Collections.EMPTY_MAP);
        futuresList = store.getNextSegments(stream2, new HashSet<>(Collections.singletonList(2)), Collections.singletonList(updatedPosition)).get();
=======
        updatedPosition = new SegmentFutures(Arrays.asList(0, 1, 5), Collections.emptyMap());
        futuresList = store.getNextSegments(stream2, new HashSet<>(Collections.singletonList(2)), Collections.singletonList(updatedPosition));
>>>>>>> 04f1f1cd
        assertEquals(1, futuresList.size());
        assertEquals(3, futuresList.get(0).getCurrent().size());
        assertEquals(1, futuresList.get(0).getFutures().size());

<<<<<<< HEAD
        updatedPosition = new SegmentFutures(Arrays.asList(0, 4, 5), Collections.EMPTY_MAP);
        futuresList = store.getNextSegments(stream2, new HashSet<>(Collections.singletonList(1)), Collections.singletonList(updatedPosition)).get();
=======
        updatedPosition = new SegmentFutures(Arrays.asList(0, 4, 5), Collections.emptyMap());
        futuresList = store.getNextSegments(stream2, new HashSet<>(Collections.singletonList(1)), Collections.singletonList(updatedPosition));
>>>>>>> 04f1f1cd
        assertEquals(1, futuresList.size());
        assertEquals(3, futuresList.get(0).getCurrent().size());
        assertEquals(1, futuresList.get(0).getFutures().size());

        // endregion
    }

}<|MERGE_RESOLUTION|>--- conflicted
+++ resolved
@@ -112,36 +112,21 @@
 
         // region getNextPosition
 
-<<<<<<< HEAD
-        SegmentFutures updatedPosition = new SegmentFutures(Arrays.asList(0, 5), Collections.EMPTY_MAP);
+        SegmentFutures updatedPosition = new SegmentFutures(Arrays.asList(0, 5), Collections.emptyMap());
         List<SegmentFutures> futuresList = store.getNextSegments(stream2, new HashSet<>(Arrays.asList(1, 2)), Collections.singletonList(updatedPosition)).get();
-=======
-        SegmentFutures updatedPosition = new SegmentFutures(Arrays.asList(0, 5), Collections.emptyMap());
-        List<SegmentFutures> futuresList = store.getNextSegments(stream2, new HashSet<>(Arrays.asList(1, 2)), Collections.singletonList(updatedPosition));
->>>>>>> 04f1f1cd
         assertEquals(1, futuresList.size());
         assertEquals(3, futuresList.get(0).getCurrent().size());
         assertEquals(1, futuresList.get(0).getFutures().size());
         assertTrue(futuresList.get(0).getCurrent().contains(4));
 
-<<<<<<< HEAD
-        updatedPosition = new SegmentFutures(Arrays.asList(0, 1, 5), Collections.EMPTY_MAP);
+        updatedPosition = new SegmentFutures(Arrays.asList(0, 1, 5), Collections.emptyMap());
         futuresList = store.getNextSegments(stream2, new HashSet<>(Collections.singletonList(2)), Collections.singletonList(updatedPosition)).get();
-=======
-        updatedPosition = new SegmentFutures(Arrays.asList(0, 1, 5), Collections.emptyMap());
-        futuresList = store.getNextSegments(stream2, new HashSet<>(Collections.singletonList(2)), Collections.singletonList(updatedPosition));
->>>>>>> 04f1f1cd
         assertEquals(1, futuresList.size());
         assertEquals(3, futuresList.get(0).getCurrent().size());
         assertEquals(1, futuresList.get(0).getFutures().size());
 
-<<<<<<< HEAD
-        updatedPosition = new SegmentFutures(Arrays.asList(0, 4, 5), Collections.EMPTY_MAP);
+        updatedPosition = new SegmentFutures(Arrays.asList(0, 4, 5), Collections.emptyMap());
         futuresList = store.getNextSegments(stream2, new HashSet<>(Collections.singletonList(1)), Collections.singletonList(updatedPosition)).get();
-=======
-        updatedPosition = new SegmentFutures(Arrays.asList(0, 4, 5), Collections.emptyMap());
-        futuresList = store.getNextSegments(stream2, new HashSet<>(Collections.singletonList(1)), Collections.singletonList(updatedPosition));
->>>>>>> 04f1f1cd
         assertEquals(1, futuresList.size());
         assertEquals(3, futuresList.get(0).getCurrent().size());
         assertEquals(1, futuresList.get(0).getFutures().size());
